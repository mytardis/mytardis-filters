# In a production deployment, this settings.yaml would be replaced by
# a volume-mounted settings.yaml whose content can be generated from
# a Kubernetes ConfigMap.
debug: False
secret_key: 'PLACEHOLDER'
installed_apps:
  - django.contrib.contenttypes
  - tardis
caches:
  default:
    BACKEND: django.core.cache.backends.memcached.MemcachedCache
    LOCATION: memcached:11211
rabbitmq:
  host: rabbitmq
  port: 5672
  user: user
  password: password
  vhost: /
api:
  queue: celery
  task_priority: 5
celery:
  result_backend: rpc
  max_task_priority: 10
  default_queue: filters
  default_task_priority: 5
  acks_late: True
default_file_storage: tardis.storage.MyTardisLocalFileSystemStorage
default_store_path: /var/store/
metadata_store_path: /var/store/metadata/
post_save_filters:
  - !!python/tuple
    -
      - tardis.filters.mytardisbf.mytardisbf.make_filter
      - ['al3d', 'am', 'amiramesh', 'apl', 'arf', 'avi', 'bmp',
        'c01', 'cfg', 'cxd', 'dat', 'dcm', 'dicom', 'dm3', 'dv',
        'eps', 'epsi', 'fits', 'flex', 'fli', 'gel', 'gif', 'grey',
        'hdr', 'html', 'hx', 'ics', 'ids', 'img', 'ims', 'ipl',
        'ipm', 'ipw', 'jp2', 'jpeg', 'jpg', 'l2d', 'labels', 'lei',
        'lif', 'liff', 'lim', 'lsm', 'mdb', 'mnc', 'mng', 'mov',
        'mrc', 'mrw', 'mtb', 'naf', 'nd', 'nd2', 'nef', 'nhdr',
        'nrrd', 'obsep', 'oib', 'oif', 'ome', 'ome.tiff', 'pcx',
        'pgm', 'pic', 'pict', 'png', 'ps', 'psd', 'r3d', 'raw',
        'scn', 'sdt', 'seq', 'sld', 'stk', 'svs', 'tif', 'tiff',
        'tnb', 'txt', 'vws', 'xdce', 'xml', 'xv', 'xys', 'zvi']
    -
      - Bioformats
      - http://tardis.edu.au/schemas/bioformats/2
  - !!python/tuple
    -
      - tardis.filters.fcs.fcs.make_filter
      - ['fcs']
    -
      - FCS
      - http://tardis.edu.au/schemas/fcs/1
      - tardis/filters/fcs/bin/fcsplot
      - tardis/filters/fcs/bin/showinf
  - !!python/tuple
    -
      - tardis.filters.pdf.pdf.make_filter
      - ['pdf']
    -
      - PDF
      - http://tardis.edu.au/schemas/pdf/1
  - !!python/tuple
    -
      - tardis.filters.xlsx.xlsx.make_filter
      - ['xlsx']
    -
      - XLSX
      - http://tardis.edu.au/schemas/xlsx/1
      - /usr/bin/ssconvert
  - !!python/tuple
    -
      - tardis.filters.csv.csv.make_filter
      - ['csv']
    -
      - CSV
      - http://tardis.edu.au/schemas/csv/1
      - /usr/bin/ssconvert
  - !!python/tuple
    -
      - tardis.filters.diffractionimage.diffractionimage.make_filter
<<<<<<< HEAD
      - ['img']
=======
      - ['img', 'osc']
>>>>>>> 91f025c7
    -
      - IMG
      - http://www.tardis.edu.au/schemas/trdDatafile/1<|MERGE_RESOLUTION|>--- conflicted
+++ resolved
@@ -81,11 +81,7 @@
   - !!python/tuple
     -
       - tardis.filters.diffractionimage.diffractionimage.make_filter
-<<<<<<< HEAD
-      - ['img']
-=======
       - ['img', 'osc']
->>>>>>> 91f025c7
     -
       - IMG
       - http://www.tardis.edu.au/schemas/trdDatafile/1